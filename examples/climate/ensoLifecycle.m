--- conflicted
+++ resolved
@@ -17,14 +17,9 @@
 %period     = 'satellite'; % 1978-present
 %period     = '50yr';      % 1970-present
 %sourceVar  = 'IPSST';     % Indo-Pacific SST
-<<<<<<< HEAD
-%sourceVar  = 'globalSST'; % global SST
-%embWindow  = '4yr';       % 4-year embedding
-=======
 sourceVar  = 'globalSST'; % global SST
 embWindow  = '4yr';       % 4-year embedding
 %embWindow  = '5yr';       % 5-year embedding
->>>>>>> 6e9c1cb9
 
 % NOAA 20th century reanalysis
 %dataset    = '20CR';                                     
