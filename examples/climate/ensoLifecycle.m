--- conflicted
+++ resolved
@@ -704,6 +704,13 @@
     PlotLim.nino3  = [ -3 3 ];
     PlotLim.nino12 = [ -4 4 ];
 
+case 'ersstV4'
+
+    PlotLim.nino4  = [ -3 3 ];
+    PlotLim.nino34 = [ -3 3 ];
+    PlotLim.nino3  = [ -3 3 ];
+    PlotLim.nino12 = [ -4 4 ];
+
 case 'ccsm4Ctrl'
 
     PlotLim.nino4  = [ -3.5 3.5 ];
@@ -791,60 +798,8 @@
     toc( t );
 end
 
-<<<<<<< HEAD
-%% PARAMETERS FOR ENSO LIFEYCLE PLOTS
-
-% Plot limits for Nino indices
-switch dataset
-    
-case 'ersstV5'
-
-    PlotLim.nino4  = [ -3 3 ];
-    PlotLim.nino34 = [ -3 3 ];
-    PlotLim.nino3  = [ -3 3 ];
-    PlotLim.nino12 = [ -4 4 ];
-
-case 'ersstV4'
-
-    PlotLim.nino4  = [ -3 3 ];
-    PlotLim.nino34 = [ -3 3 ];
-    PlotLim.nino3  = [ -3 3 ];
-    PlotLim.nino12 = [ -4 4 ];
-
-case 'ccsm4Ctrl'
-
-    PlotLim.nino4  = [ -3.5 3.5 ];
-    PlotLim.nino34 = [ -4 4 ];
-    PlotLim.nino3  = [ -4 4 ];
-    PlotLim.nino12 = [ -4.5 4.5 ];
-
-otherwise
-    error( 'Invalid dataset' )
-end
-
-% El Nino/La Nina events to mark up in lifecycle plots (in yyyymm format)
-ElNinos = { { '201511' '201603' } ... 
-            { '199711' '199803' } ...
-            { '199111' '199203' } ...
-            { '198711' '198803' } ...
-            { '198211' '198303' } ...
-            { '197211' '197303' } ...
-            { '196511' '196603' } ...
-            { '195711' '195803' } };
-
-LaNinas = { { '201011' '201103' } ... 
-            { '200711' '200803' } ...
-            { '199911' '200003' } ...
-            { '199811' '199903' } ...
-            { '198811' '198903' } ...
-            { '197511' '197603' } ...
-            { '197311' '197403' } };
-
-
-%% PLOT ENSO LIFECYCLE BASED ON NLSA EIGENFUNCTIONS
-=======
+
 %% CONSTRUCT AND PLOT ENSO LIFECYCLE BASED ON NLSA EIGENFUNCTIONS
->>>>>>> d1c9df76
 if ifNLSALifecycle
 
     % Retrieve NLSA eigenfunctions
