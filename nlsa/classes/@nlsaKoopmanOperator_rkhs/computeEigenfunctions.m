function [ c, gamma, E, zeta, mu ] = computeEigenfunctions( ...
    obj, diffOp, varargin )
% COMPUTEEIGENFUNCTIONS Compute eigenvalues and eigenfunctions of compactified
% Koopman generator.
%
% diffOp is an nlsaKernelOperator object providing the basis functions.
%
% Output arguments:
% 
% c: A matrix of size [ nPhi nEig ] storing the expansion coefficients of the
%    Koopman eigenfunctions. nPhi is the number of diffusion eigenfunctions
%    employed, and nEig is the number of computed Koopman eigenfunctions.
%
% gamma: A row vector of size [ 1 nEig ] storing the generator eigenvalues.
%
% E: A row vector of size [ 1 nEig ] storing the Dirichlet energies of the
%    eigenfunctions.
%
% zeta: A matrix of size [ nS nPhi ] storing the values of the Koopman 
%    eigenfunctions. nS is the number of samples. 
%
% mu: A column vector of size [ nS 1 ] storing the inner product weights with
%     repect to which the phi are orthonormal. 
%
% Modified 2020/08/07


%%%%%%%%%%%%%%%%%%%%%%%%%%%%%%%%%%%%%%%%%%%%%%%%%%%%%%%%%%%%%%%%%%%%%%%%%%%
% Validate input arguments
if ~isa( diffOp, 'nlsaKernelOperator' ) || ~isscalar( diffOp )
    msgStr = [ 'Second input argument must be a scalar nlsaKernelOperator ' ...
               'object.' ];
    error( msgStr )
end
    
%%%%%%%%%%%%%%%%%%%%%%%%%%%%%%%%%%%%%%%%%%%%%%%%%%%%%%%%%%%%%%%%%%%%%%%%%%%
% Parse options, setup logfile and write calculation summary
Opt.ifCalcOperator                   = true;
Opt.ifWriteOperator                  = false;
Opt.ifWriteEigenfunctions            = true; 
Opt.ifWriteEigenfunctionCoefficients = true; 
Opt.logFile                          = '';
Opt.logPath                          = getOperatorPath( obj );
Opt.logFilePermissions               = 'w';

Opt = parseargs( Opt, varargin{ : } );
nEig = getNEigenfunction( obj );
idxPhi = getBasisFunctionIndices( obj );

if isempty( Opt.logFile )
    logId = 1;
else
    logId = fopen( fullfile( Opt.logPath, Opt.logFile ), ...
                   Opt.logFilePermissions );
end
ifZeta = Opt.ifWriteEigenfunctions || nargout > 2;
clk = clock;
[ ~, hostname ] = unix( 'hostname' );
fprintf( logId, 'computeEigenfunctions starting on %i/%i/%i %i:%i:%2.1f \n', ...
    clk( 1 ), clk( 2 ), clk( 3 ), clk( 4 ), clk( 5 ), clk( 6 ) );
fprintf( logId, 'Hostname %s \n', hostname );
fprintf( logId, 'Path %s \n', obj.path );
fprintf( logId, 'Number of eigenfunctions       = %i \n', nEig );
fprintf( logId, 'Basis function incices         = %s \n', idx2str( idxPhi ) );


%%%%%%%%%%%%%%%%%%%%%%%%%%%%%%%%%%%%%%%%%%%%%%%%%%%%%%%%%%%%%%%%%%%%%%%%%%%
% Read or compute the generator matrix
if ~Opt.ifCalcOperator
    tWall0 = tic;
    V = getOperator( obj ); 
    tWall = toc( tWall0 );
    fprintf( logId, 'READ %2.4f \n', tWall );
else 
    if ~isempty( Opt.logFile )
        fclose( logId );
    end
    V = computeOperator( obj, diffOp, 'logPath', Opt.logPath, ...
                                      'logFile', Opt.logFile, ...
                                      'logFilePermissions', 'a', ...
                                      'ifWriteOperator', Opt.ifWriteOperator );
    if ~isempty( Opt.logFile )
        logId = fopen( fullfile( Opt.logPath, Opt.logFile ), 'a' );
    end
end


%%%%%%%%%%%%%%%%%%%%%%%%%%%%%%%%%%%%%%%%%%%%%%%%%%%%%%%%%%%%%%%%%%%%%%%%%%%
% Solve the generator eigenvalue problem
% c is a matrix storing the expansion coefficients of the eigenfunctions of
% the generator in the eigenbasis of diffOp
tWall0 = tic;
[ c, gamma ]  = eig( V );
gamma         = diag( gamma ).';
tWall         = toc( tWall0 );
fprintf( logId, 'EIGV %2.4f \n', tWall );

%%%%%%%%%%%%%%%%%%%%%%%%%%%%%%%%%%%%%%%%%%%%%%%%%%%%%%%%%%%%%%%%%%%%%%%%%%%
tWall0 = tic;

% Compute Dirichlet energies of eigenvectors
Lambda = getEigenvalues( diffOp );
Lambda = Lambda( idxPhi );
Lambda = Lambda( : );
<<<<<<< HEAD
eta = computeRegularizingEigenvalues( obj, diffOp );
eta = eta( : );  % ensure eta is a column vector
epsilon = getRegularizationParameter( obj );
dt = getSamplingInterval( obj );
lambda = exp( - epsilon * eta );
omega = imag( gamma )';
%E = sum( lambda .* abs( c ) .^ 2, 1 );  
%E = ( 1 ./ E - 1 ) ./ ( 1 - ( imag( gamma ) * dt ) .^ 2 );
%E = ( 1 ./ E - 1 );
l2Norm = sum( lambda .* abs( c ) .^ 2, 1 );
hNorm = sum( lambda ./ Lambda .* abs( c ) .^2, 1 );
E = hNorm ./ l2Norm - 1; 
=======
E = sum( abs( c ) .^ 2 ./ Lambda );


%Lambda = getEigenvalues( diffOp );
%Lambda = Lambda( idxPhi );
%Lambda = Lambda( : );
%eta = computeRegularizingEigenvalues( obj, diffOp );
%eta = eta( : );  % ensure eta is a column vector
%epsilon = getRegularizationParameter( obj );
%dt = getSamplingInterval( obj );
%lambda = exp( - epsilon * eta );
%omega = imag( gamma )';
%E = sum( lambda .* abs( c ) .^ 2, 1 );  
%E = ( 1 ./ E - 1 ) ./ ( 1 - ( imag( gamma ) * dt ) .^ 2 );
%E = ( 1 ./ E - 1 );
%l2Norm = sum( lambda .* abs( c ) .^ 2, 1 );
%hNorm = sum( lambda ./ Lambda .* abs( c ) .^2, 1 );
%E = hNorm ./ l2Norm - 1; 
>>>>>>> 9fe7ba61

% Sort results in order of increasing Dirichlet energy
[ E, idxE ] = sort( E, 'ascend' );
E = E( 1 : nEig );
idxE = idxE( 1 : nEig );
gamma = gamma( idxE );
c = c( :, idxE );
tWall = toc( tWall0 );
fprintf( logId, 'ENGY %2.4f \n', tWall );

%%%%%%%%%%%%%%%%%%%%%%%%%%%%%%%%%%%%%%%%%%%%%%%%%%%%%%%%%%%%%%%%%%%%%%%%%%%
% If requested, evaluate the eigenfunctions
if ifZeta
    tWall0 = tic;
    [ phi, mu ] = getEigenfunctions( diffOp );
    phi = phi( :, idxPhi ); 
    zeta = phi * c;
    %sqrtLambda = exp( - epsilon * eta / 2 )';
    %zeta = phi * c .* sqrtLambda;
    tWall = toc( tWall0 );
    fprintf( logId, 'EVALEIG %2.4f \n', tWall );
end

%%%%%%%%%%%%%%%%%%%%%%%%%%%%%%%%%%%%%%%%%%%%%%%%%%%%%%%%%%%%%%%%%%%%%%%%%%%

tWall0 = tic;
setEigenvalues( obj, gamma, E )
if Opt.ifWriteEigenfunctionCoefficients
    setEigenfunctionCoefficients( obj, c )
end
if Opt.ifWriteEigenfunctions
    setEigenfunctions( obj, zeta, mu, '-v7.3' )
end
tWall = toc( tWall0 );
fprintf( logId, 'WRITEEIG %2.4f \n', tWall );

%%%%%%%%%%%%%%%%%%%%%%%%%%%%%%%%%%%%%%%%%%%%%%%%%%%%%%%%%%%%%%%%%%%%%%%%%%%
clk = clock; % Exit gracefully
fprintf( logId, 'computeEigenfunctions finished on %i/%i/%i %i:%i:%2.1f \n', ...
    clk( 1 ), clk( 2 ), clk( 3 ), clk( 4 ), clk( 5 ), clk( 6 ) );
if ~isempty( Opt.logFile )
    fclose( logId );
end
<|MERGE_RESOLUTION|>--- conflicted
+++ resolved
@@ -102,22 +102,7 @@
 Lambda = getEigenvalues( diffOp );
 Lambda = Lambda( idxPhi );
 Lambda = Lambda( : );
-<<<<<<< HEAD
-eta = computeRegularizingEigenvalues( obj, diffOp );
-eta = eta( : );  % ensure eta is a column vector
-epsilon = getRegularizationParameter( obj );
-dt = getSamplingInterval( obj );
-lambda = exp( - epsilon * eta );
-omega = imag( gamma )';
-%E = sum( lambda .* abs( c ) .^ 2, 1 );  
-%E = ( 1 ./ E - 1 ) ./ ( 1 - ( imag( gamma ) * dt ) .^ 2 );
-%E = ( 1 ./ E - 1 );
-l2Norm = sum( lambda .* abs( c ) .^ 2, 1 );
-hNorm = sum( lambda ./ Lambda .* abs( c ) .^2, 1 );
-E = hNorm ./ l2Norm - 1; 
-=======
 E = sum( abs( c ) .^ 2 ./ Lambda );
-
 
 %Lambda = getEigenvalues( diffOp );
 %Lambda = Lambda( idxPhi );
@@ -134,7 +119,6 @@
 %l2Norm = sum( lambda .* abs( c ) .^ 2, 1 );
 %hNorm = sum( lambda ./ Lambda .* abs( c ) .^2, 1 );
 %E = hNorm ./ l2Norm - 1; 
->>>>>>> 9fe7ba61
 
 % Sort results in order of increasing Dirichlet energy
 [ E, idxE ] = sort( E, 'ascend' );
